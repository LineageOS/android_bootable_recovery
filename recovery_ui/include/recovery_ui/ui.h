--- conflicted
+++ resolved
@@ -271,13 +271,12 @@
       const std::vector<std::string>& backup_headers, const std::vector<std::string>& backup_items,
       const std::function<int(int, bool)>& key_handler) = 0;
 
-<<<<<<< HEAD
   virtual int MenuItemHeight() const {
     return 1;
-=======
+  }
+
   virtual bool IsWearable() {
     return false;
->>>>>>> dccf4426
   }
 
   // Set whether or not the fastbootd logo is displayed.

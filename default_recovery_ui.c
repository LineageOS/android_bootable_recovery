/*
 * Copyright (C) 2009 The Android Open Source Project
 *
 * Licensed under the Apache License, Version 2.0 (the "License");
 * you may not use this file except in compliance with the License.
 * You may obtain a copy of the License at
 *
 *      http://www.apache.org/licenses/LICENSE-2.0
 *
 * Unless required by applicable law or agreed to in writing, software
 * distributed under the License is distributed on an "AS IS" BASIS,
 * WITHOUT WARRANTIES OR CONDITIONS OF ANY KIND, either express or implied.
 * See the License for the specific language governing permissions and
 * limitations under the License.
 */

#include <linux/input.h>

#include "recovery_ui.h"
#include "common.h"
#include "extendedcommands.h"

char* MENU_HEADERS[] = { NULL };

char* MENU_ITEMS[] = { "reboot system now",
                       "apply update from external storage",
                       "wipe data/factory reset",
                       "wipe cache partition",
<<<<<<< HEAD
                       "install zip from sdcard",
                       "backup and restore",
                       "mounts and storage",
                       "advanced",
                       "power off",
=======
                       "apply update from cache",
>>>>>>> 441031da
                       NULL };

void device_ui_init(UIParameters* ui_parameters) {
}

int device_recovery_start() {
    return 0;
}

int device_toggle_display(volatile char* key_pressed, int key_code) {
    int alt = key_pressed[KEY_LEFTALT] || key_pressed[KEY_RIGHTALT];
    if (alt && key_code == KEY_L)
        return 1;
    // allow toggling of the display if the correct key is pressed, and the display toggle is allowed or the display is currently off
    if (ui_get_showing_back_button()) {
        return 0;
        //return get_allow_toggle_display() && (key_code == KEY_HOME || key_code == KEY_MENU || key_code == KEY_END);
    }
    return get_allow_toggle_display() && (key_code == KEY_HOME || key_code == KEY_MENU || key_code == KEY_POWER || key_code == KEY_END);
}

int device_reboot_now(volatile char* key_pressed, int key_code) {
    return 0;
}

int device_handle_key(int key_code, int visible) {
    if (visible) {
        switch (key_code) {
            case KEY_CAPSLOCK:
            case KEY_DOWN:
            case KEY_VOLUMEDOWN:
            case KEY_MENU:
                return HIGHLIGHT_DOWN;

            case KEY_LEFTSHIFT:
            case KEY_UP:
            case KEY_VOLUMEUP:
            case KEY_HOME:
                return HIGHLIGHT_UP;

            case KEY_POWER:
                if (ui_get_showing_back_button()) {
                    return SELECT_ITEM;
                }
                if (!get_allow_toggle_display())
                    return GO_BACK;
                break;
            case KEY_LEFTBRACE:
            case KEY_ENTER:
            case BTN_MOUSE:
            case KEY_CENTER:
            case KEY_CAMERA:
            case KEY_F21:
            case KEY_SEND:
                return SELECT_ITEM;
            
            case KEY_END:
            case KEY_BACKSPACE:
            case KEY_SEARCH:
                if (ui_get_showing_back_button()) {
                    return SELECT_ITEM;
                }
                if (!get_allow_toggle_display())
                    return GO_BACK;
            case KEY_BACK:
                return GO_BACK;
        }
    }

    return NO_ACTION;
}

int device_perform_action(int which) {
    return which;
}

int device_wipe_data() {
    return 0;
}<|MERGE_RESOLUTION|>--- conflicted
+++ resolved
@@ -23,18 +23,12 @@
 char* MENU_HEADERS[] = { NULL };
 
 char* MENU_ITEMS[] = { "reboot system now",
-                       "apply update from external storage",
+                       "install zip from sdcard",
                        "wipe data/factory reset",
                        "wipe cache partition",
-<<<<<<< HEAD
-                       "install zip from sdcard",
                        "backup and restore",
                        "mounts and storage",
                        "advanced",
-                       "power off",
-=======
-                       "apply update from cache",
->>>>>>> 441031da
                        NULL };
 
 void device_ui_init(UIParameters* ui_parameters) {
@@ -44,67 +38,8 @@
     return 0;
 }
 
-int device_toggle_display(volatile char* key_pressed, int key_code) {
-    int alt = key_pressed[KEY_LEFTALT] || key_pressed[KEY_RIGHTALT];
-    if (alt && key_code == KEY_L)
-        return 1;
-    // allow toggling of the display if the correct key is pressed, and the display toggle is allowed or the display is currently off
-    if (ui_get_showing_back_button()) {
-        return 0;
-        //return get_allow_toggle_display() && (key_code == KEY_HOME || key_code == KEY_MENU || key_code == KEY_END);
-    }
-    return get_allow_toggle_display() && (key_code == KEY_HOME || key_code == KEY_MENU || key_code == KEY_POWER || key_code == KEY_END);
-}
-
 int device_reboot_now(volatile char* key_pressed, int key_code) {
     return 0;
-}
-
-int device_handle_key(int key_code, int visible) {
-    if (visible) {
-        switch (key_code) {
-            case KEY_CAPSLOCK:
-            case KEY_DOWN:
-            case KEY_VOLUMEDOWN:
-            case KEY_MENU:
-                return HIGHLIGHT_DOWN;
-
-            case KEY_LEFTSHIFT:
-            case KEY_UP:
-            case KEY_VOLUMEUP:
-            case KEY_HOME:
-                return HIGHLIGHT_UP;
-
-            case KEY_POWER:
-                if (ui_get_showing_back_button()) {
-                    return SELECT_ITEM;
-                }
-                if (!get_allow_toggle_display())
-                    return GO_BACK;
-                break;
-            case KEY_LEFTBRACE:
-            case KEY_ENTER:
-            case BTN_MOUSE:
-            case KEY_CENTER:
-            case KEY_CAMERA:
-            case KEY_F21:
-            case KEY_SEND:
-                return SELECT_ITEM;
-            
-            case KEY_END:
-            case KEY_BACKSPACE:
-            case KEY_SEARCH:
-                if (ui_get_showing_back_button()) {
-                    return SELECT_ITEM;
-                }
-                if (!get_allow_toggle_display())
-                    return GO_BACK;
-            case KEY_BACK:
-                return GO_BACK;
-        }
-    }
-
-    return NO_ACTION;
 }
 
 int device_perform_action(int which) {

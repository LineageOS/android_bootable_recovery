--- conflicted
+++ resolved
@@ -725,58 +725,24 @@
                 break;
 
             case ITEM_APPLY_SDCARD:
-<<<<<<< HEAD
-                if (confirm_selection("Confirm install?", "Yes - Install /sdcard/update.zip"))
-                {
-                    ui_print("\n-- Install from sdcard...\n");
-                    int status = install_package(SDCARD_PACKAGE_FILE);
-=======
-                status = update_directory(SDCARD_ROOT, SDCARD_ROOT);
-                if (status >= 0) {
->>>>>>> 441031da
-                    if (status != INSTALL_SUCCESS) {
-                        ui_set_background(BACKGROUND_ICON_ERROR);
-                        ui_print("Installation aborted.\n");
-                    } else if (!ui_text_visible()) {
-                        return;  // reboot if logs aren't visible
-                    } else {
-                        ui_print("\nInstall from sdcard complete.\n");
-                    }
-                }
-                break;
-<<<<<<< HEAD
-            case ITEM_INSTALL_ZIP:
                 show_install_update_menu();
                 break;
+
             case ITEM_NANDROID:
                 show_nandroid_menu();
                 break;
+
             case ITEM_PARTITION:
                 show_partition_menu();
                 break;
+
             case ITEM_ADVANCED:
                 show_advanced_menu();
                 break;
+                
             case ITEM_POWEROFF:
-                poweroff=1;
+                poweroff = 1;
                 return;
-=======
-            case ITEM_APPLY_CACHE:
-                // Don't unmount cache at the end of this.
-                status = update_directory(CACHE_ROOT, NULL);
-                if (status >= 0) {
-                    if (status != INSTALL_SUCCESS) {
-                        ui_set_background(BACKGROUND_ICON_ERROR);
-                        ui_print("Installation aborted.\n");
-                    } else if (!ui_text_visible()) {
-                        return;  // reboot if logs aren't visible
-                    } else {
-                        ui_print("\nInstall from cache complete.\n");
-                    }
-                }
-                break;
-
->>>>>>> 441031da
         }
     }
 }
@@ -894,49 +860,8 @@
     printf("\n");
 
     int status = INSTALL_SUCCESS;
-<<<<<<< HEAD
-    
-    if (toggle_secure_fs) {
-        if (strcmp(encrypted_fs_mode,"on") == 0) {
-            encrypted_fs_data.mode = MODE_ENCRYPTED_FS_ENABLED;
-            ui_print("Enabling Encrypted FS.\n");
-        } else if (strcmp(encrypted_fs_mode,"off") == 0) {
-            encrypted_fs_data.mode = MODE_ENCRYPTED_FS_DISABLED;
-            ui_print("Disabling Encrypted FS.\n");
-        } else {
-            ui_print("Error: invalid Encrypted FS setting.\n");
-            status = INSTALL_ERROR;
-        }
-
-        // Recovery strategy: if the data partition is damaged, disable encrypted file systems.
-        // This preventsthe device recycling endlessly in recovery mode.
-        if ((encrypted_fs_data.mode == MODE_ENCRYPTED_FS_ENABLED) &&
-                (read_encrypted_fs_info(&encrypted_fs_data))) {
-            ui_print("Encrypted FS change aborted, resetting to disabled state.\n");
-            encrypted_fs_data.mode = MODE_ENCRYPTED_FS_DISABLED;
-        }
-
-        if (status != INSTALL_ERROR) {
-            if (erase_volume("/data")) {
-                ui_print("Data wipe failed.\n");
-                status = INSTALL_ERROR;
-            } else if (erase_volume("/cache")) {
-                ui_print("Cache wipe failed.\n");
-                status = INSTALL_ERROR;
-            } else if ((encrypted_fs_data.mode == MODE_ENCRYPTED_FS_ENABLED) &&
-                      (restore_encrypted_fs_info(&encrypted_fs_data))) {
-                ui_print("Encrypted FS change aborted.\n");
-                status = INSTALL_ERROR;
-            } else {
-                ui_print("Successfully updated Encrypted FS.\n");
-                status = INSTALL_SUCCESS;
-            }
-        }
-    } else if (update_package != NULL) {
-=======
 
     if (update_package != NULL) {
->>>>>>> 441031da
         status = install_package(update_package);
         if (status != INSTALL_SUCCESS) ui_print("Installation aborted.\n");
     } else if (wipe_data) {
@@ -983,17 +908,16 @@
 
     // Otherwise, get ready to boot the main system...
     finish_recovery(send_intent);
-<<<<<<< HEAD
-    if(!poweroff)
+
+    sync();
+    if(!poweroff) {
         ui_print("Rebooting...\n");
-    else
+        android_reboot(ANDROID_RB_RESTART, 0, 0);
+    }
+    else {
         ui_print("Shutting down...\n");
-    sync();
-    reboot((!poweroff) ? RB_AUTOBOOT : RB_POWER_OFF);
-=======
-    ui_print("Rebooting...\n");
-    android_reboot(ANDROID_RB_RESTART, 0, 0);
->>>>>>> 441031da
+        android_reboot(ANDROID_RB_POWEROFF, 0, 0);
+    }
     return EXIT_SUCCESS;
 }
 

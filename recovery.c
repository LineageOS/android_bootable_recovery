--- conflicted
+++ resolved
@@ -270,29 +270,9 @@
 static void
 prompt_and_wait()
 {
-<<<<<<< HEAD
     char* title[] = { "Android system recovery <"
-                          EXPAND(RECOVERY_API_VERSION) ">",
+                          EXPAND(RECOVERY_API_VERSION) "e>",
                       "",
-=======
-    char* headers[] = { "Android system recovery <"
-                          EXPAND(RECOVERY_API_VERSION) "e>",
-                        "",
-                        "Use trackball to highlight;",
-                        "click to select.",
-                        "",
-                        NULL };
-
-    // these constants correspond to elements of the items[] list.
-#define ITEM_REBOOT        0
-#define ITEM_APPLY_SDCARD  1
-#define ITEM_WIPE_DATA     2
-#define ITEM_WIPE_CACHE    3
-    char* items[] = { "reboot system now [Home+Back]",
-                      "apply sdcard:update.zip [Alt+S]",
-                      "wipe data/factory reset [Alt+W]",
-                      "wipe cache partition",
->>>>>>> 64893ccc
                       NULL };
 
     // count the number of lines in our title, plus the

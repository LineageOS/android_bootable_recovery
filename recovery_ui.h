--- conflicted
+++ resolved
@@ -77,15 +77,12 @@
 #define ITEM_APPLY_SDCARD    1  // historical synonym for ITEM_APPLY_EXT
 #define ITEM_WIPE_DATA       2
 #define ITEM_WIPE_CACHE      3
-<<<<<<< HEAD
-#define ITEM_INSTALL_ZIP     4
-#define ITEM_NANDROID        5
-#define ITEM_PARTITION       6
-#define ITEM_ADVANCED        7
-#define ITEM_POWEROFF        8          
-=======
+// unused in cwr
 #define ITEM_APPLY_CACHE     4
->>>>>>> 441031da
+#define ITEM_NANDROID        4
+#define ITEM_PARTITION       5
+#define ITEM_ADVANCED        6
+#define ITEM_POWEROFF        7
 
 // Header text to display above the main menu.
 extern char* MENU_HEADERS[];

--- conflicted
+++ resolved
@@ -49,12 +49,6 @@
 // mounted (/tmp and /cache) are mounted.  Returns 0 on success.
 int setup_install_mounts();
 
-<<<<<<< HEAD
-// Conditionally wipes the /persistent partition if it's marked
-// to wipe. Returns -1 on failure, 1 if the partition was wiped
-// and 0 if the partition was not wiped.
-int erase_persistent_partition();
-
 char* get_android_secure_path();
 int get_num_volumes();
 
@@ -68,8 +62,6 @@
 storage_item* get_storage_items();
 void free_storage_items(storage_item* items);
 
-=======
->>>>>>> 0e5356a9
 #ifdef __cplusplus
 }
 #endif

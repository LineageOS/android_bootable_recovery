# Copyright (C) 2007 The Android Open Source Project
# Copyright (C) 2015 The CyanogenMod Project
#
# Licensed under the Apache License, Version 2.0 (the "License");
# you may not use this file except in compliance with the License.
# You may obtain a copy of the License at
#
#      http://www.apache.org/licenses/LICENSE-2.0
#
# Unless required by applicable law or agreed to in writing, software
# distributed under the License is distributed on an "AS IS" BASIS,
# WITHOUT WARRANTIES OR CONDITIONS OF ANY KIND, either express or implied.
# See the License for the specific language governing permissions and
# limitations under the License.

ifeq ($(call my-dir),$(call project-path-for,recovery))

LOCAL_PATH := $(call my-dir)

include $(CLEAR_VARS)

LOCAL_SRC_FILES := fuse_sideload.cpp
LOCAL_CLANG := true
LOCAL_CFLAGS := -O2 -g -DADB_HOST=0 -Wall -Wno-unused-parameter
LOCAL_CFLAGS += -D_XOPEN_SOURCE -D_GNU_SOURCE

LOCAL_MODULE := libfusesideload

LOCAL_STATIC_LIBRARIES := libcutils libc libcrypto_static
include $(BUILD_STATIC_LIBRARY)

include $(CLEAR_VARS)

LOCAL_SRC_FILES := \
    adb_install.cpp \
    asn1_decoder.cpp \
    device.cpp \
    fuse_sdcard_provider.cpp \
    install.cpp \
    recovery.cpp \
    roots.cpp \
    screen_ui.cpp \
    ui.cpp \
    verifier.cpp \
    wear_ui.cpp \
    wear_touch.cpp \
    voldclient.cpp

# External tools
LOCAL_SRC_FILES += \
    ../../system/core/toolbox/newfs_msdos.c \
    ../../system/core/toolbox/start_stop.cpp \
    ../../system/vold/vdc.cpp

LOCAL_MODULE := recovery

LOCAL_FORCE_STATIC_EXECUTABLE := true

RECOVERY_API_VERSION := 3
RECOVERY_FSTAB_VERSION := 2
LOCAL_CFLAGS += -DRECOVERY_API_VERSION=$(RECOVERY_API_VERSION)
LOCAL_CFLAGS += -Wno-unused-parameter
LOCAL_CLANG := true

LOCAL_C_INCLUDES += \
    system/vold \
    system/extras/ext4_utils \
    system/core/adb \
    external/e2fsprogs/lib

LOCAL_STATIC_LIBRARIES := \
    libbatterymonitor \
<<<<<<< HEAD
    libminivold_static \
=======
    libbootloader_message \
>>>>>>> 436e05b5
    libext4_utils_static \
    libmake_ext4fs_static \
    libminizip_static \
    libminiunz_static \
    libsparse_static \
    libfsck_msdos \
    libminipigz_static \
    libzopfli \
    libreboot_static \
    libsdcard \
    libminzip \
    libz \
    libmtdutils \
    libminadbd \
    libtoybox_driver \
    libmksh_static \
    libfusesideload \
    libminui \
    libpng \
    libf2fs_sparseblock \
    libdiskconfig \
    libsysutils \
    libfs_mgr \
    libcrypto_utils_static \
    libcrypto_static \
    libbase \
    libutils \
    liblog \
    liblogwrap \
    libselinux \
    libscrypt_static \
    libnl \
    libc++_static \
    libm \
    libc \
    libext2_blkid \
    libext2_uuid \
    libfec \
    libfec_rs \
    libsquashfs_utils

LOCAL_HAL_STATIC_LIBRARIES := libhealthd
LOCAL_WHOLE_STATIC_LIBRARIES += libcutils

# OEMLOCK support requires a device specific liboemlock be supplied.
# See comments in recovery.cpp for the API.
ifeq ($(TARGET_HAVE_OEMLOCK), true)
    LOCAL_CFLAGS += -DHAVE_OEMLOCK
    LOCAL_STATIC_LIBRARIES += liboemlock
endif

ifeq ($(AB_OTA_UPDATER),true)
    LOCAL_CFLAGS += -DAB_OTA_UPDATER=1
endif

LOCAL_MODULE_PATH := $(TARGET_RECOVERY_ROOT_OUT)/sbin

# Handling for EV_REL is disabled by default because some accelerometers
# send EV_REL events.  Actual EV_REL devices are rare on modern hardware
# so it's cleaner just to disable it by default.
ifneq ($(BOARD_RECOVERY_NEEDS_REL_INPUT),)
    LOCAL_CFLAGS += -DBOARD_RECOVERY_NEEDS_REL_INPUT
endif

ifeq ($(TARGET_USE_MDTP), true)
    LOCAL_CFLAGS += -DUSE_MDTP
endif

ifeq ($(BOARD_HAS_DOWNLOAD_MODE), true)
    LOCAL_CFLAGS += -DDOWNLOAD_MODE
endif

ifneq ($(BOARD_RECOVERY_BLDRMSG_OFFSET),)
    LOCAL_CFLAGS += -DBOARD_RECOVERY_BLDRMSG_OFFSET=$(BOARD_RECOVERY_BLDRMSG_OFFSET)
endif

ifeq ($(TARGET_BUILD_VARIANT),user)
    LOCAL_CFLAGS += -DRELEASE_BUILD
endif

LOCAL_CFLAGS += -DUSE_EXT4 -DMINIVOLD
LOCAL_C_INCLUDES += system/extras/ext4_utils system/core/fs_mgr/include external/fsck_msdos
LOCAL_C_INCLUDES += system/vold

ifeq ($(TARGET_RECOVERY_UI_LIB),)
  LOCAL_SRC_FILES += default_device.cpp
else
  LOCAL_STATIC_LIBRARIES += $(TARGET_RECOVERY_UI_LIB)
endif

ifeq ($(BOARD_CACHEIMAGE_PARTITION_SIZE),)
LOCAL_REQUIRED_MODULES := recovery-persist recovery-refresh
endif

LOCAL_C_INCLUDES += system/extras/ext4_utils
LOCAL_C_INCLUDES += external/boringssl/include

ifeq ($(ONE_SHOT_MAKEFILE),)
LOCAL_ADDITIONAL_DEPENDENCIES += \
    fstools \
    recovery_mkshrc \
    bu_recovery \
    toybox_recovery_links

endif

TOYBOX_INSTLIST := $(HOST_OUT_EXECUTABLES)/toybox-instlist

# Set up the static symlinks
RECOVERY_TOOLS := \
    gunzip gzip make_ext4fs minivold reboot setup_adbd sh start stop toybox unzip vdc zip
LOCAL_POST_INSTALL_CMD := \
	$(hide) $(foreach t,$(RECOVERY_TOOLS),ln -sf recovery $(TARGET_RECOVERY_ROOT_OUT)/sbin/$(t);)

ifneq ($(TARGET_RECOVERY_DEVICE_MODULES),)
    LOCAL_ADDITIONAL_DEPENDENCIES += $(TARGET_RECOVERY_DEVICE_MODULES)
endif

include $(BUILD_EXECUTABLE)

# Run toybox-instlist and generate the rest of the symlinks
toybox_recovery_links: $(TOYBOX_INSTLIST)
toybox_recovery_links: TOYBOX_BINARY := $(TARGET_RECOVERY_ROOT_OUT)/sbin/toybox
toybox_recovery_links:
	@echo -e ${CL_CYN}"Generate Toybox links:"${CL_RST} $$($(TOYBOX_INSTLIST))
	@mkdir -p $(TARGET_RECOVERY_ROOT_OUT)/sbin
	$(hide) $(TOYBOX_INSTLIST) | xargs -I'{}' ln -sf toybox '$(TARGET_RECOVERY_ROOT_OUT)/sbin/{}'

# mkshrc
include $(CLEAR_VARS)
LOCAL_MODULE := recovery_mkshrc
LOCAL_MODULE_TAGS := optional
LOCAL_MODULE_CLASS := ETC
LOCAL_MODULE_PATH := $(TARGET_RECOVERY_ROOT_OUT)/etc
LOCAL_SRC_FILES := etc/mkshrc
LOCAL_MODULE_STEM := mkshrc
include $(BUILD_PREBUILT)

include $(CLEAR_VARS)
LOCAL_MODULE := bu_recovery
LOCAL_MODULE_STEM := bu
LOCAL_MODULE_TAGS := optional
LOCAL_MODULE_CLASS := RECOVERY_EXECUTABLES
LOCAL_MODULE_PATH := $(TARGET_RECOVERY_ROOT_OUT)/sbin
LOCAL_FORCE_STATIC_EXECUTABLE := true
LOCAL_SRC_FILES := \
    bu.cpp \
    backup.cpp \
    restore.cpp \
    roots.cpp \
    voldclient.cpp
LOCAL_CFLAGS += -DMINIVOLD
LOCAL_CFLAGS += -Wno-unused-parameter
#ifeq ($(TARGET_USERIMAGES_USE_EXT4), true)
    LOCAL_CFLAGS += -DUSE_EXT4
    LOCAL_C_INCLUDES += system/extras/ext4_utils
    LOCAL_STATIC_LIBRARIES += libext4_utils_static libz
#endif
LOCAL_STATIC_LIBRARIES += \
    libsparse_static \
    libz \
    libmtdutils \
    libminadbd \
    libminui \
    libfs_mgr \
    libtar \
    libcrypto_utils_static \
    libcrypto_static \
    libselinux \
    libutils \
    libcutils \
    liblog \
    libm \
    libc \
    libext2_blkid \
    libext2_uuid

LOCAL_C_INCLUDES +=         	\
    system/core/fs_mgr/include	\
    system/core/include     	\
    system/core/libcutils       \
    system/vold                 \
    external/libtar             \
    external/libtar/listhash    \
    external/openssl/include    \
    external/zlib               \
    bionic/libc/bionic          \
    external/e2fsprogs/lib


include $(BUILD_EXECUTABLE)

# make_ext4fs
include $(CLEAR_VARS)
LOCAL_MODULE := libmake_ext4fs_static
LOCAL_MODULE_TAGS := optional
LOCAL_CFLAGS := -Dmain=make_ext4fs_main
LOCAL_SRC_FILES := \
    ../../system/extras/ext4_utils/make_ext4fs_main.c \
    ../../system/core/libcutils/canned_fs_config.c
LOCAL_STATIC_LIBRARIES += libselinux
include $(BUILD_STATIC_LIBRARY)

# Minizip static library
include $(CLEAR_VARS)
LOCAL_MODULE := libminizip_static
LOCAL_MODULE_TAGS := optional
LOCAL_CFLAGS := -Dmain=minizip_main -D__ANDROID__ -DIOAPI_NO_64 -Wno-unknown-attributes
LOCAL_C_INCLUDES := external/zlib
LOCAL_SRC_FILES := \
    ../../external/zlib/src/contrib/minizip/ioapi.c \
    ../../external/zlib/src/contrib/minizip/minizip.c \
    ../../external/zlib/src/contrib/minizip/zip.c
include $(BUILD_STATIC_LIBRARY)

# Miniunz static library
include $(CLEAR_VARS)
LOCAL_MODULE := libminiunz_static
LOCAL_MODULE_TAGS := optional
LOCAL_CFLAGS := -Dmain=miniunz_main -D__ANDROID__ -DIOAPI_NO_64 -Wno-unknown-attributes
LOCAL_C_INCLUDES := external/zlib bionic/libc/include
LOCAL_SRC_FILES := \
    ../../external/zlib/src/contrib/minizip/ioapi.c \
    ../../external/zlib/src/contrib/minizip/miniunz.c \
    ../../external/zlib/src/contrib/minizip/unzip.c
LOCAL_STATIC_LIBRARIES += libc
include $(BUILD_STATIC_LIBRARY)

# Reboot static library
include $(CLEAR_VARS)
LOCAL_MODULE := libreboot_static
LOCAL_MODULE_TAGS := optional
LOCAL_CFLAGS := -Dmain=reboot_main
LOCAL_SRC_FILES := ../../system/core/reboot/reboot.c
include $(BUILD_STATIC_LIBRARY)


# recovery-persist (system partition dynamic executable run after /data mounts)
# ===============================
include $(CLEAR_VARS)
LOCAL_SRC_FILES := recovery-persist.cpp
LOCAL_MODULE := recovery-persist
LOCAL_SHARED_LIBRARIES := liblog libbase
LOCAL_CFLAGS := -Werror
LOCAL_INIT_RC := recovery-persist.rc
include $(BUILD_EXECUTABLE)

# recovery-refresh (system partition dynamic executable run at init)
# ===============================
include $(CLEAR_VARS)
LOCAL_SRC_FILES := recovery-refresh.cpp
LOCAL_MODULE := recovery-refresh
LOCAL_SHARED_LIBRARIES := liblog
LOCAL_CFLAGS := -Werror
LOCAL_INIT_RC := recovery-refresh.rc
include $(BUILD_EXECUTABLE)

# All the APIs for testing
include $(CLEAR_VARS)
LOCAL_CLANG := true
LOCAL_MODULE := libverifier
LOCAL_MODULE_TAGS := tests
LOCAL_SRC_FILES := \
    asn1_decoder.cpp \
    verifier.cpp \
    ui.cpp
LOCAL_C_INCLUDES := system/core/fs_mgr/include
LOCAL_STATIC_LIBRARIES := libcrypto_utils_static libcrypto_static
include $(BUILD_STATIC_LIBRARY)

include \
    $(LOCAL_PATH)/applypatch/Android.mk \
    $(LOCAL_PATH)/bootloader_message/Android.mk \
    $(LOCAL_PATH)/edify/Android.mk \
    $(LOCAL_PATH)/minui/Android.mk \
    $(LOCAL_PATH)/minzip/Android.mk \
    $(LOCAL_PATH)/minadbd/Android.mk \
    $(LOCAL_PATH)/mtdutils/Android.mk \
    $(LOCAL_PATH)/otafault/Android.mk \
    $(LOCAL_PATH)/tests/Android.mk \
    $(LOCAL_PATH)/tools/Android.mk \
    $(LOCAL_PATH)/uncrypt/Android.mk \
    $(LOCAL_PATH)/updater/Android.mk \
<<<<<<< HEAD
    $(LOCAL_PATH)/update_verifier/Android.mk \
    $(LOCAL_PATH)/applypatch/Android.mk \
    $(LOCAL_PATH)/fstools/Android.mk

endif
=======
    $(LOCAL_PATH)/update_verifier/Android.mk \
>>>>>>> 436e05b5
<|MERGE_RESOLUTION|>--- conflicted
+++ resolved
@@ -70,11 +70,8 @@
 
 LOCAL_STATIC_LIBRARIES := \
     libbatterymonitor \
-<<<<<<< HEAD
     libminivold_static \
-=======
     libbootloader_message \
->>>>>>> 436e05b5
     libext4_utils_static \
     libmake_ext4fs_static \
     libminizip_static \
@@ -358,12 +355,7 @@
     $(LOCAL_PATH)/tools/Android.mk \
     $(LOCAL_PATH)/uncrypt/Android.mk \
     $(LOCAL_PATH)/updater/Android.mk \
-<<<<<<< HEAD
     $(LOCAL_PATH)/update_verifier/Android.mk \
-    $(LOCAL_PATH)/applypatch/Android.mk \
     $(LOCAL_PATH)/fstools/Android.mk
 
-endif
-=======
-    $(LOCAL_PATH)/update_verifier/Android.mk \
->>>>>>> 436e05b5
+endif
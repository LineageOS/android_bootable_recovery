LOCAL_PATH := $(call my-dir)
include $(CLEAR_VARS)

commands_recovery_local_path := $(LOCAL_PATH)
# LOCAL_CPP_EXTENSION := .c

LOCAL_SRC_FILES := \
    recovery.c \
    bootloader.c \
    install.c \
    roots.c \
    ui.c \
<<<<<<< HEAD
    verifier.c \
    encryptedfs_provisioning.c \
    mounts.c \
    extendedcommands.c \
    nandroid.c \
    ../../system/core/toolbox/reboot.c \
    firmware.c \
    edifyscripting.c \
    setprop.c

ADDITIONAL_RECOVERY_FILES := $(shell echo $$ADDITIONAL_RECOVERY_FILES)
LOCAL_SRC_FILES += $(ADDITIONAL_RECOVERY_FILES)
=======
    verifier.c
>>>>>>> 441031da

LOCAL_MODULE := recovery

LOCAL_FORCE_STATIC_EXECUTABLE := true

ifdef I_AM_KOUSH
RECOVERY_NAME := ClockworkMod Recovery
LOCAL_CFLAGS += -DI_AM_KOUSH
else
RECOVERY_NAME := CWM-based Recovery
endif

RECOVERY_VERSION := $(RECOVERY_NAME) v5.0.2.7

LOCAL_CFLAGS += -DRECOVERY_VERSION="$(RECOVERY_VERSION)"
RECOVERY_API_VERSION := 2
LOCAL_CFLAGS += -DRECOVERY_API_VERSION=$(RECOVERY_API_VERSION)

<<<<<<< HEAD
BOARD_RECOVERY_DEFINES := BOARD_HAS_NO_SELECT_BUTTON BOARD_HAS_SMALL_RECOVERY BOARD_LDPI_RECOVERY BOARD_UMS_LUNFILE BOARD_RECOVERY_ALWAYS_WIPES BOARD_RECOVERY_HANDLES_MOUNT

$(foreach board_define,$(BOARD_RECOVERY_DEFINES), \
  $(if $($(board_define)), \
    $(eval LOCAL_CFLAGS += -D$(board_define)=\"$($(board_define))\") \
  ) \
  )
=======
LOCAL_STATIC_LIBRARIES :=

ifeq ($(TARGET_USERIMAGES_USE_EXT4), true)
LOCAL_CFLAGS += -DUSE_EXT4
LOCAL_C_INCLUDES += system/extras/ext4_utils
LOCAL_STATIC_LIBRARIES += libext4_utils libz
endif
>>>>>>> 441031da

# This binary is in the recovery ramdisk, which is otherwise a copy of root.
# It gets copied there in config/Makefile.  LOCAL_MODULE_TAGS suppresses
# a (redundant) copy of the binary in /system/bin for user builds.
# TODO: Build the ramdisk image in a more principled way.

LOCAL_MODULE_TAGS := eng

<<<<<<< HEAD
LOCAL_STATIC_LIBRARIES :=
ifeq ($(BOARD_CUSTOM_RECOVERY_KEYMAPPING),)
=======
ifeq ($(TARGET_RECOVERY_UI_LIB),)
>>>>>>> 441031da
  LOCAL_SRC_FILES += default_recovery_ui.c
else
  LOCAL_SRC_FILES += $(BOARD_CUSTOM_RECOVERY_KEYMAPPING)
endif

LOCAL_STATIC_LIBRARIES += librebootrecovery
LOCAL_STATIC_LIBRARIES += libext4_utils libz
LOCAL_STATIC_LIBRARIES += libminzip libunz libmincrypt

LOCAL_STATIC_LIBRARIES += libedify libbusybox libclearsilverregex libmkyaffs2image libunyaffs liberase_image libdump_image libflash_image

LOCAL_STATIC_LIBRARIES += libcrecovery libflashutils libmtdutils libmmcutils libbmlutils 

ifeq ($(BOARD_USES_BML_OVER_MTD),true)
LOCAL_STATIC_LIBRARIES += libbml_over_mtd
endif

LOCAL_STATIC_LIBRARIES += libminui libpixelflinger_static libpng libcutils
LOCAL_STATIC_LIBRARIES += libstdc++ libc

LOCAL_C_INCLUDES += system/extras/ext4_utils

include $(BUILD_EXECUTABLE)

RECOVERY_LINKS := edify busybox flash_image dump_image mkyaffs2image unyaffs erase_image nandroid reboot volume setprop

# nc is provided by external/netcat
RECOVERY_SYMLINKS := $(addprefix $(TARGET_RECOVERY_ROOT_OUT)/sbin/,$(RECOVERY_LINKS))
$(RECOVERY_SYMLINKS): RECOVERY_BINARY := $(LOCAL_MODULE)
$(RECOVERY_SYMLINKS): $(LOCAL_INSTALLED_MODULE)
	@echo "Symlink: $@ -> $(RECOVERY_BINARY)"
	@mkdir -p $(dir $@)
	@rm -rf $@
	$(hide) ln -sf $(RECOVERY_BINARY) $@

ALL_DEFAULT_INSTALLED_MODULES += $(RECOVERY_SYMLINKS)

# Now let's do recovery symlinks
BUSYBOX_LINKS := $(shell cat external/busybox/busybox-minimal.links)
ifndef BOARD_HAS_SMALL_RECOVERY
exclude := tune2fs
ifeq ($(BOARD_HAS_LARGE_FILESYSTEM),true)
exclude += mke2fs
endif
endif
RECOVERY_BUSYBOX_SYMLINKS := $(addprefix $(TARGET_RECOVERY_ROOT_OUT)/sbin/,$(filter-out $(exclude),$(notdir $(BUSYBOX_LINKS))))
$(RECOVERY_BUSYBOX_SYMLINKS): BUSYBOX_BINARY := busybox
$(RECOVERY_BUSYBOX_SYMLINKS): $(LOCAL_INSTALLED_MODULE)
	@echo "Symlink: $@ -> $(BUSYBOX_BINARY)"
	@mkdir -p $(dir $@)
	@rm -rf $@
	$(hide) ln -sf $(BUSYBOX_BINARY) $@

ALL_DEFAULT_INSTALLED_MODULES += $(RECOVERY_BUSYBOX_SYMLINKS)

include $(CLEAR_VARS)
LOCAL_MODULE := nandroid-md5.sh
LOCAL_MODULE_TAGS := eng
LOCAL_MODULE_CLASS := RECOVERY_EXECUTABLES
LOCAL_MODULE_PATH := $(TARGET_RECOVERY_ROOT_OUT)/sbin
LOCAL_SRC_FILES := nandroid-md5.sh
include $(BUILD_PREBUILT)

include $(CLEAR_VARS)
LOCAL_MODULE := killrecovery.sh
LOCAL_MODULE_TAGS := eng
LOCAL_MODULE_CLASS := RECOVERY_EXECUTABLES
LOCAL_MODULE_PATH := $(TARGET_RECOVERY_ROOT_OUT)/sbin
LOCAL_SRC_FILES := killrecovery.sh
include $(BUILD_PREBUILT)

include $(CLEAR_VARS)

LOCAL_SRC_FILES := verifier_test.c verifier.c

LOCAL_MODULE := verifier_test

LOCAL_FORCE_STATIC_EXECUTABLE := true

LOCAL_MODULE_TAGS := tests

LOCAL_STATIC_LIBRARIES := libmincrypt libcutils libstdc++ libc

include $(BUILD_EXECUTABLE)

include $(commands_recovery_local_path)/dedupe/Android.mk

include $(commands_recovery_local_path)/bmlutils/Android.mk
include $(commands_recovery_local_path)/flashutils/Android.mk
include $(commands_recovery_local_path)/libcrecovery/Android.mk
include $(commands_recovery_local_path)/minui/Android.mk
include $(commands_recovery_local_path)/minelf/Android.mk
include $(commands_recovery_local_path)/minzip/Android.mk
include $(commands_recovery_local_path)/mtdutils/Android.mk
include $(commands_recovery_local_path)/mmcutils/Android.mk
include $(commands_recovery_local_path)/tools/Android.mk
include $(commands_recovery_local_path)/edify/Android.mk
include $(commands_recovery_local_path)/updater/Android.mk
include $(commands_recovery_local_path)/applypatch/Android.mk
<<<<<<< HEAD
include $(commands_recovery_local_path)/utilities/Android.mk
commands_recovery_local_path :=

endif   # TARGET_ARCH == arm
endif    # !TARGET_SIMULATOR
=======
commands_recovery_local_path :=
>>>>>>> 441031da
<|MERGE_RESOLUTION|>--- conflicted
+++ resolved
@@ -10,22 +10,18 @@
     install.c \
     roots.c \
     ui.c \
-<<<<<<< HEAD
-    verifier.c \
-    encryptedfs_provisioning.c \
     mounts.c \
     extendedcommands.c \
     nandroid.c \
     ../../system/core/toolbox/reboot.c \
     firmware.c \
     edifyscripting.c \
-    setprop.c
+    setprop.c \
+    default_recovery_ui.c \
+    verifier.c
 
 ADDITIONAL_RECOVERY_FILES := $(shell echo $$ADDITIONAL_RECOVERY_FILES)
 LOCAL_SRC_FILES += $(ADDITIONAL_RECOVERY_FILES)
-=======
-    verifier.c
->>>>>>> 441031da
 
 LOCAL_MODULE := recovery
 
@@ -44,7 +40,6 @@
 RECOVERY_API_VERSION := 2
 LOCAL_CFLAGS += -DRECOVERY_API_VERSION=$(RECOVERY_API_VERSION)
 
-<<<<<<< HEAD
 BOARD_RECOVERY_DEFINES := BOARD_HAS_NO_SELECT_BUTTON BOARD_HAS_SMALL_RECOVERY BOARD_LDPI_RECOVERY BOARD_UMS_LUNFILE BOARD_RECOVERY_ALWAYS_WIPES BOARD_RECOVERY_HANDLES_MOUNT
 
 $(foreach board_define,$(BOARD_RECOVERY_DEFINES), \
@@ -52,15 +47,12 @@
     $(eval LOCAL_CFLAGS += -D$(board_define)=\"$($(board_define))\") \
   ) \
   )
-=======
+
 LOCAL_STATIC_LIBRARIES :=
 
-ifeq ($(TARGET_USERIMAGES_USE_EXT4), true)
 LOCAL_CFLAGS += -DUSE_EXT4
 LOCAL_C_INCLUDES += system/extras/ext4_utils
 LOCAL_STATIC_LIBRARIES += libext4_utils libz
-endif
->>>>>>> 441031da
 
 # This binary is in the recovery ramdisk, which is otherwise a copy of root.
 # It gets copied there in config/Makefile.  LOCAL_MODULE_TAGS suppresses
@@ -69,22 +61,16 @@
 
 LOCAL_MODULE_TAGS := eng
 
-<<<<<<< HEAD
-LOCAL_STATIC_LIBRARIES :=
 ifeq ($(BOARD_CUSTOM_RECOVERY_KEYMAPPING),)
-=======
-ifeq ($(TARGET_RECOVERY_UI_LIB),)
->>>>>>> 441031da
-  LOCAL_SRC_FILES += default_recovery_ui.c
+  LOCAL_SRC_FILES += default_recovery_keys.c
 else
   LOCAL_SRC_FILES += $(BOARD_CUSTOM_RECOVERY_KEYMAPPING)
 endif
 
-LOCAL_STATIC_LIBRARIES += librebootrecovery
 LOCAL_STATIC_LIBRARIES += libext4_utils libz
 LOCAL_STATIC_LIBRARIES += libminzip libunz libmincrypt
 
-LOCAL_STATIC_LIBRARIES += libedify libbusybox libclearsilverregex libmkyaffs2image libunyaffs liberase_image libdump_image libflash_image
+LOCAL_STATIC_LIBRARIES += libedify libbusybox libmkyaffs2image libunyaffs liberase_image libdump_image libflash_image
 
 LOCAL_STATIC_LIBRARIES += libcrecovery libflashutils libmtdutils libmmcutils libbmlutils 
 
@@ -174,12 +160,5 @@
 include $(commands_recovery_local_path)/edify/Android.mk
 include $(commands_recovery_local_path)/updater/Android.mk
 include $(commands_recovery_local_path)/applypatch/Android.mk
-<<<<<<< HEAD
 include $(commands_recovery_local_path)/utilities/Android.mk
-commands_recovery_local_path :=
-
-endif   # TARGET_ARCH == arm
-endif    # !TARGET_SIMULATOR
-=======
-commands_recovery_local_path :=
->>>>>>> 441031da
+commands_recovery_local_path :=
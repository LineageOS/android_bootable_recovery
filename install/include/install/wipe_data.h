--- conflicted
+++ resolved
@@ -28,11 +28,7 @@
                std::string_view new_fstype = "");
 
 // Returns true on success.
-<<<<<<< HEAD
-bool WipeData(Device* device, bool keep_memtag_mode = false);
+bool WipeData(Device* device, bool keep_memtag_mode = false, std::string_view new_fstype = "");
 
 // Returns true on success.
-bool WipeSystem(RecoveryUI* ui, const std::function<bool()>& confirm);
-=======
-bool WipeData(Device* device, bool keep_memtag_mode = false, std::string_view new_fstype = "");
->>>>>>> 5880e9e9
+bool WipeSystem(RecoveryUI* ui, const std::function<bool()>& confirm);
/*
 * Copyright 2006 The Android Open Source Project
 *
 * Simple Zip archive support.
 */
#ifndef _MINZIP_ZIP
#define _MINZIP_ZIP

#include "inline_magic.h"

#include <stdlib.h>
#include <utime.h>

#include "Hash.h"
#include "SysUtil.h"

<<<<<<< HEAD
#ifdef __cplusplus
extern "C" {
=======
#ifdef HAVE_SELINUX
#include <selinux/selinux.h>
#include <selinux/label.h>
#else
struct selabel_handle;
>>>>>>> 0b1fee1b
#endif

/*
 * One entry in the Zip archive.  Treat this as opaque -- use accessors below.
 *
 * TODO: we're now keeping the pages mapped so we don't have to copy the
 * filename.  We can change the accessors to retrieve the various pieces
 * directly from the source file instead of copying them out, for a very
 * slight speed hit and a modest reduction in memory usage.
 */
typedef struct ZipEntry {
    unsigned int fileNameLen;
    const char*  fileName;       // not null-terminated
    long         offset;
    long         compLen;
    long         uncompLen;
    int          compression;
    long         modTime;
    long         crc32;
    int          versionMadeBy;
    long         externalFileAttributes;
} ZipEntry;

/*
 * One Zip archive.  Treat as opaque.
 */
typedef struct ZipArchive {
    int         fd;
    unsigned int numEntries;
    ZipEntry*   pEntries;
    HashTable*  pHash;          // maps file name to ZipEntry
    MemMapping  map;
} ZipArchive;

/*
 * Represents a non-NUL-terminated string,
 * which is how entry names are stored.
 */
typedef struct {
    const char *str;
    size_t len;
} UnterminatedString;

/*
 * Open a Zip archive.
 *
 * On success, returns 0 and populates "pArchive".  Returns nonzero errno
 * value on failure.
 */
int mzOpenZipArchive(const char* fileName, ZipArchive* pArchive);

/*
 * Close archive, releasing resources associated with it.
 *
 * Depending on the implementation this could unmap pages used by classes
 * stored in a Jar.  This should only be done after unloading classes.
 */
void mzCloseZipArchive(ZipArchive* pArchive);


/*
 * Find an entry in the Zip archive, by name.
 */
const ZipEntry* mzFindZipEntry(const ZipArchive* pArchive,
        const char* entryName);

/*
 * Get the number of entries in the Zip archive.
 */
INLINE unsigned int mzZipEntryCount(const ZipArchive* pArchive) {
    return pArchive->numEntries;
}

/*
 * Get an entry by index.  Returns NULL if the index is out-of-bounds.
 */
INLINE const ZipEntry*
mzGetZipEntryAt(const ZipArchive* pArchive, unsigned int index)
{
    if (index < pArchive->numEntries) {
        return pArchive->pEntries + index;
    }
    return NULL;
}

/*
 * Get the index number of an entry in the archive.
 */
INLINE unsigned int
mzGetZipEntryIndex(const ZipArchive *pArchive, const ZipEntry *pEntry) {
    return pEntry - pArchive->pEntries;
}

/*
 * Simple accessors.
 */
INLINE UnterminatedString mzGetZipEntryFileName(const ZipEntry* pEntry) {
    UnterminatedString ret;
    ret.str = pEntry->fileName;
    ret.len = pEntry->fileNameLen;
    return ret;
}
INLINE long mzGetZipEntryOffset(const ZipEntry* pEntry) {
    return pEntry->offset;
}
INLINE long mzGetZipEntryUncompLen(const ZipEntry* pEntry) {
    return pEntry->uncompLen;
}
INLINE long mzGetZipEntryModTime(const ZipEntry* pEntry) {
    return pEntry->modTime;
}
INLINE long mzGetZipEntryCrc32(const ZipEntry* pEntry) {
    return pEntry->crc32;
}
bool mzIsZipEntrySymlink(const ZipEntry* pEntry);


/*
 * Type definition for the callback function used by
 * mzProcessZipEntryContents().
 */
typedef bool (*ProcessZipEntryContentsFunction)(const unsigned char *data,
    int dataLen, void *cookie);

/*
 * Stream the uncompressed data through the supplied function,
 * passing cookie to it each time it gets called.  processFunction
 * may be called more than once.
 *
 * If processFunction returns false, the operation is abandoned and
 * mzProcessZipEntryContents() immediately returns false.
 *
 * This is useful for calculating the hash of an entry's uncompressed contents.
 */
bool mzProcessZipEntryContents(const ZipArchive *pArchive,
    const ZipEntry *pEntry, ProcessZipEntryContentsFunction processFunction,
    void *cookie);

/*
 * Read an entry into a buffer allocated by the caller.
 */
bool mzReadZipEntry(const ZipArchive* pArchive, const ZipEntry* pEntry,
        char* buf, int bufLen);

/*
 * Check the CRC on this entry; return true if it is correct.
 * May do other internal checks as well.
 */
bool mzIsZipEntryIntact(const ZipArchive *pArchive, const ZipEntry *pEntry);

/*
 * Inflate and write an entry to a file.
 */
bool mzExtractZipEntryToFile(const ZipArchive *pArchive,
    const ZipEntry *pEntry, int fd);

/*
 * Inflate and write an entry to a memory buffer, which must be long
 * enough to hold mzGetZipEntryUncomplen(pEntry) bytes.
 */
bool mzExtractZipEntryToBuffer(const ZipArchive *pArchive,
    const ZipEntry *pEntry, unsigned char* buffer);

/*
 * Inflate all entries under zipDir to the directory specified by
 * targetDir, which must exist and be a writable directory.
 *
 * The immediate children of zipDir will become the immediate
 * children of targetDir; e.g., if the archive contains the entries
 *
 *     a/b/c/one
 *     a/b/c/two
 *     a/b/c/d/three
 *
 * and mzExtractRecursive(a, "a/b/c", "/tmp", ...) is called, the resulting
 * files will be
 *
 *     /tmp/one
 *     /tmp/two
 *     /tmp/d/three
 *
 * flags is zero or more of the following:
 *
 *     MZ_EXTRACT_FILES_ONLY - only unpack files, not directories or symlinks
 *     MZ_EXTRACT_DRY_RUN - don't do anything, but do invoke the callback
 *
 * If timestamp is non-NULL, file timestamps will be set accordingly.
 *
 * If callback is non-NULL, it will be invoked with each unpacked file.
 *
 * Returns true on success, false on failure.
 */
enum { MZ_EXTRACT_FILES_ONLY = 1, MZ_EXTRACT_DRY_RUN = 2 };
bool mzExtractRecursive(const ZipArchive *pArchive,
        const char *zipDir, const char *targetDir,
        int flags, const struct utimbuf *timestamp,
        void (*callback)(const char *fn, void*), void *cookie,
        struct selabel_handle *sehnd);

#ifdef __cplusplus
}
#endif

#endif /*_MINZIP_ZIP*/<|MERGE_RESOLUTION|>--- conflicted
+++ resolved
@@ -14,16 +14,15 @@
 #include "Hash.h"
 #include "SysUtil.h"
 
-<<<<<<< HEAD
 #ifdef __cplusplus
 extern "C" {
-=======
+#endif
+
 #ifdef HAVE_SELINUX
 #include <selinux/selinux.h>
 #include <selinux/label.h>
 #else
 struct selabel_handle;
->>>>>>> 0b1fee1b
 #endif
 
 /*

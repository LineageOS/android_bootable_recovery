/*
 * Copyright (C) 2007 The Android Open Source Project
 *
 * Licensed under the Apache License, Version 2.0 (the "License");
 * you may not use this file except in compliance with the License.
 * You may obtain a copy of the License at
 *
 *      http://www.apache.org/licenses/LICENSE-2.0
 *
 * Unless required by applicable law or agreed to in writing, software
 * distributed under the License is distributed on an "AS IS" BASIS,
 * WITHOUT WARRANTIES OR CONDITIONS OF ANY KIND, either express or implied.
 * See the License for the specific language governing permissions and
 * limitations under the License.
 */

#include "recovery.h"

#include <ctype.h>
#include <errno.h>
#include <fcntl.h>
#include <getopt.h>
#include <inttypes.h>
#include <limits.h>
#include <linux/fs.h>
#include <linux/input.h>
#include <stdio.h>
#include <stdlib.h>
#include <string.h>
#include <sys/types.h>
#include <unistd.h>

#include <algorithm>
#include <functional>
#include <memory>
#include <string>
#include <vector>

#include <android-base/file.h>
#include <android-base/logging.h>
#include <android-base/parseint.h>
#include <android-base/properties.h>
#include <android-base/stringprintf.h>
#include <android-base/strings.h>
#include <android-base/unique_fd.h>
#include <bootloader_message/bootloader_message.h>
#include <cutils/properties.h> /* for property_list */
#include <healthhalutils/HealthHalUtils.h>
#include <volume_manager/VolumeManager.h>
#include <ziparchive/zip_archive.h>

#include "common.h"
#include "fsck_unshare_blocks.h"
#include "fuse_sideload.h"
#include "install/adb_install.h"
#include "install/fuse_sdcard_install.h"
#include "install/install.h"
#include "install/package.h"
#include "install/wipe_data.h"
#include "otautil/error_code.h"
#include "otautil/logging.h"
#include "otautil/paths.h"
#include "otautil/roots.h"
#include "otautil/sysutil.h"
#include "recovery_ui/screen_ui.h"
#include "recovery_ui/ui.h"
#include "volclient.h"

using android::volmgr::VolumeManager;
using android::volmgr::VolumeInfo;

static constexpr const char* COMMAND_FILE = "/cache/recovery/command";
static constexpr const char* LAST_KMSG_FILE = "/cache/recovery/last_kmsg";
static constexpr const char* LAST_LOG_FILE = "/cache/recovery/last_log";
static constexpr const char* LOCALE_FILE = "/cache/recovery/last_locale";

static constexpr const char* CACHE_ROOT = "/cache";

// We define RECOVERY_API_VERSION in Android.mk, which will be picked up by build system and packed
// into target_files.zip. Assert the version defined in code and in Android.mk are consistent.
static_assert(kRecoveryApiVersion == RECOVERY_API_VERSION, "Mismatching recovery API versions.");

static bool save_current_log = false;
std::string stage;
const char* reason = nullptr;

/*
 * The recovery tool communicates with the main system through /cache files.
 *   /cache/recovery/command - INPUT - command line for tool, one arg per line
 *   /cache/recovery/log - OUTPUT - combined log file from recovery run(s)
 *
 * The arguments which may be supplied in the recovery.command file:
 *   --update_package=path - verify install an OTA package file
 *   --wipe_data - erase user data (and cache), then reboot
 *   --prompt_and_wipe_data - prompt the user that data is corrupt, with their consent erase user
 *       data (and cache), then reboot
 *   --wipe_cache - wipe cache (but not user data), then reboot
 *   --show_text - show the recovery text menu, used by some bootloader (e.g. http://b/36872519).
 *   --set_encrypted_filesystem=on|off - enables / diasables encrypted fs
 *   --just_exit - do nothing; exit and reboot
 *
 * After completing, we remove /cache/recovery/command and reboot.
 * Arguments may also be supplied in the bootloader control block (BCB).
 * These important scenarios must be safely restartable at any point:
 *
 * FACTORY RESET
 * 1. user selects "factory reset"
 * 2. main system writes "--wipe_data" to /cache/recovery/command
 * 3. main system reboots into recovery
 * 4. get_args() writes BCB with "boot-recovery" and "--wipe_data"
 *    -- after this, rebooting will restart the erase --
 * 5. erase_volume() reformats /data
 * 6. erase_volume() reformats /cache
 * 7. finish_recovery() erases BCB
 *    -- after this, rebooting will restart the main system --
 * 8. main() calls reboot() to boot main system
 *
 * OTA INSTALL
 * 1. main system downloads OTA package to /cache/some-filename.zip
 * 2. main system writes "--update_package=/cache/some-filename.zip"
 * 3. main system reboots into recovery
 * 4. get_args() writes BCB with "boot-recovery" and "--update_package=..."
 *    -- after this, rebooting will attempt to reinstall the update --
 * 5. install_package() attempts to install the update
 *    NOTE: the package install must itself be restartable from any point
 * 6. finish_recovery() erases BCB
 *    -- after this, rebooting will (try to) restart the main system --
 * 7. ** if install failed **
 *    7a. prompt_and_wait() shows an error icon and waits for the user
 *    7b. the user reboots (pulling the battery, etc) into the main system
 */

bool is_ro_debuggable() {
    return android::base::GetBoolProperty("ro.debuggable", false);
}

std::string get_build_type() {
  return android::base::GetProperty("ro.build.type", "");
}

// Clear the recovery command and prepare to boot a (hopefully working) system,
// copy our log file to cache as well (for the system to read). This function is
// idempotent: call it as many times as you like.
static void finish_recovery() {
  std::string locale = ui->GetLocale();
  // Save the locale to cache, so if recovery is next started up without a '--locale' argument
  // (e.g., directly from the bootloader) it will use the last-known locale.
  if (!locale.empty() && has_cache) {
    LOG(INFO) << "Saving locale \"" << locale << "\"";
    if (ensure_path_mounted(LOCALE_FILE) != 0) {
      LOG(ERROR) << "Failed to mount " << LOCALE_FILE;
    } else if (!android::base::WriteStringToFile(locale, LOCALE_FILE)) {
      PLOG(ERROR) << "Failed to save locale to " << LOCALE_FILE;
    }
  }

  copy_logs(save_current_log, has_cache, sehandle);

  // Reset to normal system boot so recovery won't cycle indefinitely.
  std::string err;
  if (!clear_bootloader_message(&err)) {
    LOG(ERROR) << "Failed to clear BCB message: " << err;
  }

  // Remove the command file, so recovery won't repeat indefinitely.
  if (has_cache) {
    if (ensure_path_mounted(COMMAND_FILE) != 0 || (unlink(COMMAND_FILE) && errno != ENOENT)) {
      LOG(WARNING) << "Can't unlink " << COMMAND_FILE;
    }
    ensure_path_unmounted(CACHE_ROOT);
  }

  sync();  // For good measure.
}

static bool yes_no(Device* device, const char* question1, const char* question2) {
  std::vector<std::string> headers{ question1, question2 };
  std::vector<std::string> items{ " No", " Yes" };

  size_t chosen_item = ui->ShowMenu(
      headers, items, 0, true,
      std::bind(&Device::HandleMenuKey, device, std::placeholders::_1, std::placeholders::_2));
  return (chosen_item == 1);
}

bool ask_to_continue_unverified(Device* device) {
  if (get_build_type() == "user") {
    return false;
  } else {
    ui->SetProgressType(RecoveryUI::EMPTY);
    return yes_no(device, "Signature verification failed", "Install anyway?");
  }
}

bool ask_to_continue_downgrade(Device* device) {
  if (get_build_type() == "user") {
    return false;
  } else {
    ui->SetProgressType(RecoveryUI::EMPTY);
    return yes_no(device, "This package will downgrade your system", "Install anyway?");
  }
}

static bool ask_to_wipe_data(Device* device) {
  std::vector<std::string> headers{ "Format user data?", "This includes internal storage.", "THIS CANNOT BE UNDONE!" };
  std::vector<std::string> items{ " Cancel", " Format data" };

  size_t chosen_item = ui->ShowMenu(
      headers, items, 0, true,
      std::bind(&Device::HandleMenuKey, device, std::placeholders::_1, std::placeholders::_2));

  return (chosen_item == 1);
}

static int apply_update_menu(Device* device, RecoveryUI* ui, Device::BuiltinAction* reboot_action){
  std::vector<std::string> headers{ "Apply update" };
  std::vector<std::string> items;

  const int item_sideload = 0;
  std::vector<VolumeInfo> volumes;

  int status = INSTALL_ERROR;

  for (;;) {
    items.clear();
    items.push_back("Apply from ADB");
    VolumeManager::Instance()->getVolumeInfo(volumes);
    for (auto vol = volumes.begin(); vol != volumes.end(); /* empty */) {
      if (!vol->mMountable) {
        vol = volumes.erase(vol);
        continue;
      }
      items.push_back("Choose from " + vol->mLabel);
      ++vol;
    }

    int chosen = ui->ShowMenu(
      headers, items, 0, false,
      std::bind(&Device::HandleMenuKey, device, std::placeholders::_1, std::placeholders::_2),
      true /* refreshable */);
    if (chosen == Device::kRefresh) {
      continue;
    }
    if (chosen == Device::kGoBack) {
      break;
    }
    if (chosen == static_cast<size_t>(RecoveryUI::KeyError::INTERRUPTED)) {
      return Device::KEY_INTERRUPTED;
    }

    if (chosen == item_sideload) {
      status = ApplyFromAdb(device, false /* rescue_mode */, reboot_action);
    } else {
      status = ApplyFromStorage(device, volumes[chosen - 1], ui);
    }
  }
  return status;
}

static InstallResult prompt_and_wipe_data(Device* device) {
  // Use a single string and let ScreenRecoveryUI handles the wrapping.
  std::vector<std::string> wipe_data_menu_headers{
    "Can't load Android system. Your data may be corrupt. "
    "If you continue to get this message, you may need to "
    "perform a factory data reset and erase all user data "
    "stored on this device.",
  };
  // clang-format off
  std::vector<std::string> wipe_data_menu_items {
    "Try again",
    "Factory data reset",
  };
  // clang-format on
  for (;;) {
    size_t chosen_item = ui->ShowPromptWipeDataMenu(
        wipe_data_menu_headers, wipe_data_menu_items,
        std::bind(&Device::HandleMenuKey, device, std::placeholders::_1, std::placeholders::_2));
    // If ShowMenu() returned RecoveryUI::KeyError::INTERRUPTED, WaitKey() was interrupted.
    if (chosen_item == static_cast<size_t>(RecoveryUI::KeyError::INTERRUPTED)) {
      return INSTALL_KEY_INTERRUPTED;
    }
    if (chosen_item != 1) {
      return INSTALL_SUCCESS;  // Just reboot, no wipe; not a failure, user asked for it
    }

    if (ask_to_wipe_data(device)) {
      bool convert_fbe = reason && strcmp(reason, "convert_fbe") == 0;
      if (WipeData(device, convert_fbe)) {
        return INSTALL_SUCCESS;
      } else {
        return INSTALL_ERROR;
      }
    }
  }
}

// Secure-wipe a given partition. It uses BLKSECDISCARD, if supported. Otherwise, it goes with
// BLKDISCARD (if device supports BLKDISCARDZEROES) or BLKZEROOUT.
static bool secure_wipe_partition(const std::string& partition) {
  android::base::unique_fd fd(TEMP_FAILURE_RETRY(open(partition.c_str(), O_WRONLY)));
  if (fd == -1) {
    PLOG(ERROR) << "Failed to open \"" << partition << "\"";
    return false;
  }

  uint64_t range[2] = { 0, 0 };
  if (ioctl(fd, BLKGETSIZE64, &range[1]) == -1 || range[1] == 0) {
    PLOG(ERROR) << "Failed to get partition size";
    return false;
  }
  LOG(INFO) << "Secure-wiping \"" << partition << "\" from " << range[0] << " to " << range[1];

  LOG(INFO) << "  Trying BLKSECDISCARD...";
  if (ioctl(fd, BLKSECDISCARD, &range) == -1) {
    PLOG(WARNING) << "  Failed";

    // Use BLKDISCARD if it zeroes out blocks, otherwise use BLKZEROOUT.
    unsigned int zeroes;
    if (ioctl(fd, BLKDISCARDZEROES, &zeroes) == 0 && zeroes != 0) {
      LOG(INFO) << "  Trying BLKDISCARD...";
      if (ioctl(fd, BLKDISCARD, &range) == -1) {
        PLOG(ERROR) << "  Failed";
        return false;
      }
    } else {
      LOG(INFO) << "  Trying BLKZEROOUT...";
      if (ioctl(fd, BLKZEROOUT, &range) == -1) {
        PLOG(ERROR) << "  Failed";
        return false;
      }
    }
  }

  LOG(INFO) << "  Done";
  return true;
}

static std::unique_ptr<Package> ReadWipePackage(size_t wipe_package_size) {
  if (wipe_package_size == 0) {
    LOG(ERROR) << "wipe_package_size is zero";
    return nullptr;
  }

  std::string wipe_package;
  std::string err_str;
  if (!read_wipe_package(&wipe_package, wipe_package_size, &err_str)) {
    PLOG(ERROR) << "Failed to read wipe package" << err_str;
    return nullptr;
  }

  return Package::CreateMemoryPackage(
      std::vector<uint8_t>(wipe_package.begin(), wipe_package.end()), nullptr);
}

// Checks if the wipe package matches expectation. If the check passes, reads the list of
// partitions to wipe from the package. Checks include
// 1. verify the package.
// 2. check metadata (ota-type, pre-device and serial number if having one).
static bool CheckWipePackage(Package* wipe_package) {
  if (!verify_package(wipe_package, ui)) {
    LOG(ERROR) << "Failed to verify package";
    return false;
  }

  ZipArchiveHandle zip = wipe_package->GetZipArchiveHandle();
  if (!zip) {
    LOG(ERROR) << "Failed to get ZipArchiveHandle";
    return false;
  }

  std::map<std::string, std::string> metadata;
  if (!ReadMetadataFromPackage(zip, &metadata)) {
    LOG(ERROR) << "Failed to parse metadata in the zip file";
    return false;
  }

  return CheckPackageMetadata(metadata, OtaType::BRICK) == 0;
}

std::vector<std::string> GetWipePartitionList(Package* wipe_package) {
  ZipArchiveHandle zip = wipe_package->GetZipArchiveHandle();
  if (!zip) {
    LOG(ERROR) << "Failed to get ZipArchiveHandle";
    return {};
  }

  static constexpr const char* RECOVERY_WIPE_ENTRY_NAME = "recovery.wipe";

  std::string partition_list_content;
  ZipString path(RECOVERY_WIPE_ENTRY_NAME);
  ZipEntry entry;
  if (FindEntry(zip, path, &entry) == 0) {
    uint32_t length = entry.uncompressed_length;
    partition_list_content = std::string(length, '\0');
    if (auto err = ExtractToMemory(
            zip, &entry, reinterpret_cast<uint8_t*>(partition_list_content.data()), length);
        err != 0) {
      LOG(ERROR) << "Failed to extract " << RECOVERY_WIPE_ENTRY_NAME << ": "
                 << ErrorCodeString(err);
      return {};
    }
  } else {
    LOG(INFO) << "Failed to find " << RECOVERY_WIPE_ENTRY_NAME
              << ", falling back to use the partition list on device.";

    static constexpr const char* RECOVERY_WIPE_ON_DEVICE = "/etc/recovery.wipe";
    if (!android::base::ReadFileToString(RECOVERY_WIPE_ON_DEVICE, &partition_list_content)) {
      PLOG(ERROR) << "failed to read \"" << RECOVERY_WIPE_ON_DEVICE << "\"";
      return {};
    }
  }

  std::vector<std::string> result;
  std::vector<std::string> lines = android::base::Split(partition_list_content, "\n");
  for (const std::string& line : lines) {
    std::string partition = android::base::Trim(line);
    // Ignore '#' comment or empty lines.
    if (android::base::StartsWith(partition, "#") || partition.empty()) {
      continue;
    }
    result.push_back(line);
  }

  return result;
}

// Wipes the current A/B device, with a secure wipe of all the partitions in RECOVERY_WIPE.
static bool wipe_ab_device(size_t wipe_package_size) {
  ui->SetBackground(RecoveryUI::ERASING);
  ui->SetProgressType(RecoveryUI::INDETERMINATE);

  auto wipe_package = ReadWipePackage(wipe_package_size);
  if (!wipe_package) {
    LOG(ERROR) << "Failed to open wipe package";
    return false;
  }

  if (!CheckWipePackage(wipe_package.get())) {
    LOG(ERROR) << "Failed to verify wipe package";
    return false;
  }

  auto partition_list = GetWipePartitionList(wipe_package.get());
  if (partition_list.empty()) {
    LOG(ERROR) << "Empty wipe ab partition list";
    return false;
  }

  for (const auto& partition : partition_list) {
    // Proceed anyway even if it fails to wipe some partition.
    secure_wipe_partition(partition);
  }
  return true;
}

static void choose_recovery_file(Device* device) {
  std::vector<std::string> entries;
  if (has_cache) {
    for (int i = 0; i < KEEP_LOG_COUNT; i++) {
      auto add_to_entries = [&](const char* filename) {
        std::string log_file(filename);
        if (i > 0) {
          log_file += "." + std::to_string(i);
        }

        if (ensure_path_mounted(log_file) == 0 && access(log_file.c_str(), R_OK) == 0) {
          entries.push_back(std::move(log_file));
        }
      };

      // Add LAST_LOG_FILE + LAST_LOG_FILE.x
      add_to_entries(LAST_LOG_FILE);

      // Add LAST_KMSG_FILE + LAST_KMSG_FILE.x
      add_to_entries(LAST_KMSG_FILE);
    }
  } else {
    // If cache partition is not found, view /tmp/recovery.log instead.
    if (access(Paths::Get().temporary_log_file().c_str(), R_OK) == -1) {
      return;
    } else {
      entries.push_back(Paths::Get().temporary_log_file());
    }
  }

  entries.push_back("Back");

  std::vector<std::string> headers{ "Select file to view" };

  size_t chosen_item = 0;
  while (true) {
    chosen_item = ui->ShowMenu(
        headers, entries, chosen_item, true,
        std::bind(&Device::HandleMenuKey, device, std::placeholders::_1, std::placeholders::_2));

    // Handle WaitKey() interrupt.
    if (chosen_item == static_cast<size_t>(RecoveryUI::KeyError::INTERRUPTED)) {
      break;
    }
    if (chosen_item == Device::kGoHome || chosen_item == Device::kGoBack ||
        chosen_item == entries.size() - 1) {
      break;
    }
    ui->ShowFile(entries[chosen_item]);
  }
}

static void run_graphics_test() {
  // Switch to graphics screen.
  ui->ShowText(false);

  ui->SetProgressType(RecoveryUI::INDETERMINATE);
  ui->SetBackground(RecoveryUI::INSTALLING_UPDATE);
  sleep(1);

  ui->SetBackground(RecoveryUI::ERROR);
  sleep(1);

  ui->SetBackground(RecoveryUI::NO_COMMAND);
  sleep(1);

  ui->SetBackground(RecoveryUI::ERASING);
  sleep(1);

  // Calling SetBackground() after SetStage() to trigger a redraw.
  ui->SetStage(1, 3);
  ui->SetBackground(RecoveryUI::INSTALLING_UPDATE);
  sleep(1);
  ui->SetStage(2, 3);
  ui->SetBackground(RecoveryUI::INSTALLING_UPDATE);
  sleep(1);
  ui->SetStage(3, 3);
  ui->SetBackground(RecoveryUI::INSTALLING_UPDATE);
  sleep(1);

  ui->SetStage(-1, -1);
  ui->SetBackground(RecoveryUI::INSTALLING_UPDATE);

  ui->SetProgressType(RecoveryUI::DETERMINATE);
  ui->ShowProgress(1.0, 10.0);
  float fraction = 0.0;
  for (size_t i = 0; i < 100; ++i) {
    fraction += .01;
    ui->SetProgress(fraction);
    usleep(100000);
  }

  ui->ShowText(true);
}

// Returns REBOOT, SHUTDOWN, or REBOOT_BOOTLOADER. Returning NO_ACTION means to take the default,
// which is to reboot or shutdown depending on if the --shutdown_after flag was passed to recovery.
static Device::BuiltinAction prompt_and_wait(Device* device, int status) {
  for (;;) {
    finish_recovery();
    switch (status) {
      case INSTALL_SUCCESS:
      case INSTALL_NONE:
        ui->SetBackground(RecoveryUI::NO_COMMAND);
        break;

      case INSTALL_ERROR:
      case INSTALL_CORRUPT:
        ui->SetBackground(RecoveryUI::ERROR);
        break;
    }
    ui->SetProgressType(RecoveryUI::EMPTY);

change_menu:
    size_t chosen_item = ui->ShowMenu(
        device->GetMenuHeaders(), device->GetMenuItems(), 0, false,
        std::bind(&Device::HandleMenuKey, device, std::placeholders::_1, std::placeholders::_2));
    // Handle Interrupt key
    if (chosen_item == static_cast<size_t>(RecoveryUI::KeyError::INTERRUPTED)) {
      return Device::KEY_INTERRUPTED;
    }

    if (chosen_item == Device::kGoBack || chosen_item == Device::kGoHome) {
      device->GoHome();
      goto change_menu;
    }

    // Device-specific code may take some action here. It may return one of the core actions
    // handled in the switch statement below.
    Device::BuiltinAction chosen_action =
        (chosen_item == static_cast<size_t>(RecoveryUI::KeyError::TIMED_OUT))
            ? Device::REBOOT
            : device->InvokeMenuItem(chosen_item);

    switch (chosen_action) {
      case Device::MENU_BASE:
      case Device::MENU_WIPE:
      case Device::MENU_ADVANCED:
        goto change_menu;

      case Device::NO_ACTION:
        break;

      case Device::ENTER_FASTBOOT:
      case Device::ENTER_RECOVERY:
      case Device::REBOOT:
      case Device::REBOOT_BOOTLOADER:
      case Device::REBOOT_FASTBOOT:
      case Device::REBOOT_RECOVERY:
      case Device::REBOOT_RESCUE:
      case Device::SHUTDOWN:
        return chosen_action;

      case Device::WIPE_DATA:
        save_current_log = true;
        if (ui->IsTextVisible()) {
          if (ask_to_wipe_data(device)) {
            WipeData(device, false);
          }
        } else {
          WipeData(device, false);
          return Device::NO_ACTION;
        }
        break;

      case Device::WIPE_CACHE: {
        save_current_log = true;
        std::function<bool()> confirm_func = [&device]() {
          return yes_no(device, "Format cache?", "  THIS CAN NOT BE UNDONE!");
        };
        WipeCache(ui, ui->IsTextVisible() ? confirm_func : nullptr);
        if (!ui->IsTextVisible()) return Device::NO_ACTION;
        break;
      }

      case Device::WIPE_SYSTEM: {
        save_current_log = true;
        std::function<bool()> confirm_func = [&device]() {
          return yes_no(device, "Format system?", "  THIS CAN NOT BE UNDONE!");
        };
        WipeSystem(ui, ui->IsTextVisible() ? confirm_func : nullptr);
        if (!ui->IsTextVisible()) return Device::NO_ACTION;
        break;
      }

      case Device::APPLY_UPDATE:
      case Device::ENTER_RESCUE: {
        save_current_log = true;

        Device::BuiltinAction reboot_action;
        if (chosen_action == Device::ENTER_RESCUE) {
          // Switch to graphics screen.
          ui->ShowText(false);
          status = ApplyFromAdb(device, true /* rescue_mode */, &reboot_action);
        } else if (chosen_action == Device::APPLY_UPDATE) {
          status = apply_update_menu(device, ui, &reboot_action);
        }

        if (status == INSTALL_REBOOT) {
          return reboot_action;
        }

        ui->Print("\nInstall completed with status %d.\n", status);
        if (status != INSTALL_SUCCESS) {
          ui->SetBackground(RecoveryUI::ERROR);
          ui->Print("Installation aborted.\n");
          copy_logs(save_current_log, has_cache, sehandle);
        } else if (!ui->IsTextVisible()) {
          return Device::NO_ACTION;  // reboot if logs aren't visible
        }
        break;
      }

      case Device::VIEW_RECOVERY_LOGS:
        choose_recovery_file(device);
        break;

      case Device::ENABLE_ADB:
        android::base::SetProperty("ro.adb.secure.recovery", "0");
        android::base::SetProperty("ctl.restart", "adbd");
        device->RemoveMenuItemForAction(Device::ENABLE_ADB);
        device->GoHome();
        ui->Print("Enabled ADB.\n");
        break;

      case Device::RUN_GRAPHICS_TEST:
        run_graphics_test();
        break;

      case Device::RUN_LOCALE_TEST: {
        ScreenRecoveryUI* screen_ui = static_cast<ScreenRecoveryUI*>(ui);
        screen_ui->CheckBackgroundTextImages();
        break;
      }
      case Device::MOUNT_SYSTEM:
        // the system partition is mounted at /mnt/system
        if (ensure_path_mounted_at(get_system_root(), "/mnt/system") != -1) {
          ui->Print("Mounted /system.\n");
        }
        break;

      case Device::KEY_INTERRUPTED:
        return Device::KEY_INTERRUPTED;
    }
  }
}

static void print_property(const char* key, const char* name, void* /* cookie */) {
  printf("%s=%s\n", key, name);
}

static bool is_battery_ok(int* required_battery_level) {
  using android::hardware::health::V1_0::BatteryStatus;
  using android::hardware::health::V2_0::get_health_service;
  using android::hardware::health::V2_0::IHealth;
  using android::hardware::health::V2_0::Result;
  using android::hardware::health::V2_0::toString;

  android::sp<IHealth> health = get_health_service();

  static constexpr int BATTERY_READ_TIMEOUT_IN_SEC = 10;
  int wait_second = 0;
  while (true) {
    auto charge_status = BatteryStatus::UNKNOWN;

    if (health == nullptr) {
      LOG(WARNING) << "no health implementation is found, assuming defaults";
    } else {
      health
          ->getChargeStatus([&charge_status](auto res, auto out_status) {
            if (res == Result::SUCCESS) {
              charge_status = out_status;
            }
          })
          .isOk();  // should not have transport error
    }

    // Treat unknown status as charged.
    bool charged = (charge_status != BatteryStatus::DISCHARGING &&
                    charge_status != BatteryStatus::NOT_CHARGING);

    Result res = Result::UNKNOWN;
    int32_t capacity = INT32_MIN;
    if (health != nullptr) {
      health
          ->getCapacity([&res, &capacity](auto out_res, auto out_capacity) {
            res = out_res;
            capacity = out_capacity;
          })
          .isOk();  // should not have transport error
    }

    LOG(INFO) << "charge_status " << toString(charge_status) << ", charged " << charged
              << ", status " << toString(res) << ", capacity " << capacity;
    // At startup, the battery drivers in devices like N5X/N6P take some time to load
    // the battery profile. Before the load finishes, it reports value 50 as a fake
    // capacity. BATTERY_READ_TIMEOUT_IN_SEC is set that the battery drivers are expected
    // to finish loading the battery profile earlier than 10 seconds after kernel startup.
    if (res == Result::SUCCESS && capacity == 50) {
      if (wait_second < BATTERY_READ_TIMEOUT_IN_SEC) {
        sleep(1);
        wait_second++;
        continue;
      }
    }
    // If we can't read battery percentage, it may be a device without battery. In this
    // situation, use 100 as a fake battery percentage.
    if (res != Result::SUCCESS) {
      capacity = 100;
    }

    // GmsCore enters recovery mode to install package when having enough battery percentage.
    // Normally, the threshold is 40% without charger and 20% with charger. So we should check
    // battery with a slightly lower limitation.
    static constexpr int BATTERY_OK_PERCENTAGE = 20;
    static constexpr int BATTERY_WITH_CHARGER_OK_PERCENTAGE = 15;
    *required_battery_level = charged ? BATTERY_WITH_CHARGER_OK_PERCENTAGE : BATTERY_OK_PERCENTAGE;
    return capacity >= *required_battery_level;
  }
}

// Set the retry count to |retry_count| in BCB.
static void set_retry_bootloader_message(int retry_count, const std::vector<std::string>& args) {
  std::vector<std::string> options;
  for (const auto& arg : args) {
    if (!android::base::StartsWith(arg, "--retry_count")) {
      options.push_back(arg);
    }
  }

  // Update the retry counter in BCB.
  options.push_back(android::base::StringPrintf("--retry_count=%d", retry_count));
  std::string err;
  if (!update_bootloader_message(options, &err)) {
    LOG(ERROR) << err;
  }
}

static bool bootreason_in_blacklist() {
  std::string bootreason = android::base::GetProperty("ro.boot.bootreason", "");
  if (!bootreason.empty()) {
    // More bootreasons can be found in "system/core/bootstat/bootstat.cpp".
    static const std::vector<std::string> kBootreasonBlacklist{
      "kernel_panic",
      "Panic",
    };
    for (const auto& str : kBootreasonBlacklist) {
      if (android::base::EqualsIgnoreCase(str, bootreason)) return true;
    }
  }
  return false;
}

static void log_failure_code(ErrorCode code, const std::string& update_package) {
  std::vector<std::string> log_buffer = {
    update_package,
    "0",  // install result
    "error: " + std::to_string(code),
  };
  std::string log_content = android::base::Join(log_buffer, "\n");
  const std::string& install_file = Paths::Get().temporary_install_file();
  if (!android::base::WriteStringToFile(log_content, install_file)) {
    PLOG(ERROR) << "Failed to write " << install_file;
  }

  // Also write the info into last_log.
  LOG(INFO) << log_content;
}

Device::BuiltinAction start_recovery(Device* device, const std::vector<std::string>& args) {
  static constexpr struct option OPTIONS[] = {
    { "fastboot", no_argument, nullptr, 0 },
    { "fsck_unshare_blocks", no_argument, nullptr, 0 },
    { "just_exit", no_argument, nullptr, 'x' },
    { "locale", required_argument, nullptr, 0 },
    { "prompt_and_wipe_data", no_argument, nullptr, 0 },
    { "reason", required_argument, nullptr, 0 },
    { "rescue", no_argument, nullptr, 0 },
    { "retry_count", required_argument, nullptr, 0 },
    { "security", no_argument, nullptr, 0 },
    { "show_text", no_argument, nullptr, 't' },
    { "shutdown_after", no_argument, nullptr, 0 },
    { "sideload", no_argument, nullptr, 0 },
    { "sideload_auto_reboot", no_argument, nullptr, 0 },
    { "update_package", required_argument, nullptr, 0 },
    { "wipe_ab", no_argument, nullptr, 0 },
    { "wipe_cache", no_argument, nullptr, 0 },
    { "wipe_data", no_argument, nullptr, 0 },
    { "wipe_package_size", required_argument, nullptr, 0 },
    { nullptr, 0, nullptr, 0 },
  };

  const char* update_package = nullptr;
  bool should_wipe_data = false;
  bool should_prompt_and_wipe_data = false;
  bool should_wipe_cache = false;
  bool should_wipe_ab = false;
  size_t wipe_package_size = 0;
  bool sideload = false;
  bool sideload_auto_reboot = false;
  bool rescue = false;
  bool just_exit = false;
  bool shutdown_after = false;
  bool fsck_unshare_blocks = false;
  int retry_count = 0;
  bool security_update = false;
  std::string locale;

  auto args_to_parse = StringVectorToNullTerminatedArray(args);

  int arg;
  int option_index;
  // Parse everything before the last element (which must be a nullptr). getopt_long(3) expects a
  // null-terminated char* array, but without counting null as an arg (i.e. argv[argc] should be
  // nullptr).
  while ((arg = getopt_long(args_to_parse.size() - 1, args_to_parse.data(), "", OPTIONS,
                            &option_index)) != -1) {
    switch (arg) {
      case 't':
        // Handled in recovery_main.cpp
        break;
      case 'x':
        just_exit = true;
        break;
      case 0: {
        std::string option = OPTIONS[option_index].name;
        if (option == "fsck_unshare_blocks") {
          fsck_unshare_blocks = true;
        } else if (option == "locale" || option == "fastboot") {
          // Handled in recovery_main.cpp
        } else if (option == "prompt_and_wipe_data") {
          should_prompt_and_wipe_data = true;
        } else if (option == "reason") {
          reason = optarg;
        } else if (option == "rescue") {
          rescue = true;
        } else if (option == "retry_count") {
          android::base::ParseInt(optarg, &retry_count, 0);
        } else if (option == "security") {
          security_update = true;
        } else if (option == "sideload") {
          sideload = true;
        } else if (option == "sideload_auto_reboot") {
          sideload = true;
          sideload_auto_reboot = true;
        } else if (option == "shutdown_after") {
          shutdown_after = true;
        } else if (option == "update_package") {
          update_package = optarg;
        } else if (option == "wipe_ab") {
          should_wipe_ab = true;
        } else if (option == "wipe_cache") {
          should_wipe_cache = true;
        } else if (option == "wipe_data") {
          should_wipe_data = true;
        } else if (option == "wipe_package_size") {
          android::base::ParseUint(optarg, &wipe_package_size);
        }
        break;
      }
      case '?':
        LOG(ERROR) << "Invalid command argument";
        continue;
    }
  }
  optind = 1;

  printf("stage is [%s]\n", stage.c_str());
  printf("reason is [%s]\n", reason);

  VolumeClient* volclient = new VolumeClient(device);
  VolumeManager* volmgr = VolumeManager::Instance();
  if (!volmgr->start(volclient, sehandle)) {
    printf("Failed to start volume manager\n");
  }

  // Set background string to "installing security update" for security update,
  // otherwise set it to "installing system update".
  ui->SetSystemUpdateText(security_update);

  int st_cur, st_max;
  if (!stage.empty() && sscanf(stage.c_str(), "%d/%d", &st_cur, &st_max) == 2) {
    ui->SetStage(st_cur, st_max);
  }

  std::vector<std::string> title_lines =
      android::base::Split(android::base::GetProperty("ro.bootimage.build.fingerprint", ""), ":");
  title_lines.insert(std::begin(title_lines), "Lineage Recovery");
  ui->SetTitle(title_lines);

  ui->ResetKeyInterruptStatus();
  device->StartRecovery();

  printf("Command:");
  for (const auto& arg : args) {
    printf(" \"%s\"", arg.c_str());
  }
  printf("\n\n");

  property_list(print_property, nullptr);
  printf("\n");

  int status = INSTALL_SUCCESS;
  // next_action indicates the next target to reboot into upon finishing the install. It could be
  // overridden to a different reboot target per user request.
  Device::BuiltinAction next_action = shutdown_after ? Device::SHUTDOWN : Device::REBOOT;

  if (update_package != nullptr) {
    // It's not entirely true that we will modify the flash. But we want
    // to log the update attempt since update_package is non-NULL.
    save_current_log = true;

    int required_battery_level;
    if (retry_count == 0 && !is_battery_ok(&required_battery_level)) {
      ui->Print("battery capacity is not enough for installing package: %d%% needed\n",
                required_battery_level);
      // Log the error code to last_install when installation skips due to
      // low battery.
      log_failure_code(kLowBattery, update_package);
      status = INSTALL_SKIPPED;
    } else if (retry_count == 0 && bootreason_in_blacklist()) {
      // Skip update-on-reboot when bootreason is kernel_panic or similar
      ui->Print("bootreason is in the blacklist; skip OTA installation\n");
      log_failure_code(kBootreasonInBlacklist, update_package);
      status = INSTALL_SKIPPED;
    } else {
      // It's a fresh update. Initialize the retry_count in the BCB to 1; therefore we can later
      // identify the interrupted update due to unexpected reboots.
      if (retry_count == 0) {
        set_retry_bootloader_message(retry_count + 1, args);
      }

<<<<<<< HEAD
      status = install_package(update_package, should_wipe_cache, true, retry_count,
                               true /* verify */, false /* allow_ab_downgrade */, ui);
=======
      bool should_use_fuse = false;
      if (!SetupPackageMount(update_package, &should_use_fuse)) {
        LOG(INFO) << "Failed to set up the package access, skipping installation";
        status = INSTALL_ERROR;
      } else if (should_use_fuse) {
        LOG(INFO) << "Installing package " << update_package << " with fuse";
        auto file_data_reader = std::make_unique<FuseFileDataProvider>(update_package, 65536);
        status = run_fuse_sideload(std::move(file_data_reader));
      } else if (auto memory_package = Package::CreateMemoryPackage(
                     update_package,
                     std::bind(&RecoveryUI::SetProgress, ui, std::placeholders::_1));
                 memory_package != nullptr) {
        status = install_package(update_package, should_wipe_cache, true, retry_count, ui);
      } else {
        // We may fail to memory map the package on 32 bit builds for packages with 2GiB+ size.
        // In such cases, we will try to install the package with fuse. This is not the default
        // installation method because it introduces a layer of indirection from the kernel space.
        LOG(WARNING) << "Failed to memory map package " << update_package
                     << "; falling back to install with fuse";
        auto file_data_reader = std::make_unique<FuseFileDataProvider>(update_package, 65536);
        status = run_fuse_sideload(std::move(file_data_reader));
      }

>>>>>>> 6943af1f
      if (status != INSTALL_SUCCESS) {
        ui->Print("Installation aborted.\n");

        // When I/O error or bspatch/imgpatch error happens, reboot and retry installation
        // RETRY_LIMIT times before we abandon this OTA update.
        static constexpr int RETRY_LIMIT = 4;
        if (status == INSTALL_RETRY && retry_count < RETRY_LIMIT) {
          copy_logs(save_current_log, has_cache, sehandle);
          retry_count += 1;
          set_retry_bootloader_message(retry_count, args);
          // Print retry count on screen.
          ui->Print("Retry attempt %d\n", retry_count);

          // Reboot and retry the update
          if (!reboot("reboot,recovery")) {
            ui->Print("Reboot failed\n");
          } else {
            while (true) {
              pause();
            }
          }
        }
        // If this is an eng or userdebug build, then automatically
        // turn the text display on if the script fails so the error
        // message is visible.
        if (is_ro_debuggable()) {
          ui->ShowText(true);
        }
      }
    }
  } else if (should_wipe_data) {
    save_current_log = true;
    bool convert_fbe = reason && strcmp(reason, "convert_fbe") == 0;
    if (!WipeData(device, convert_fbe)) {
      status = INSTALL_ERROR;
    }
  } else if (should_prompt_and_wipe_data) {
    // Trigger the logging to capture the cause, even if user chooses to not wipe data.
    save_current_log = true;

    ui->ShowText(true);
    ui->SetBackground(RecoveryUI::ERROR);
    status = prompt_and_wipe_data(device);
    if (status != INSTALL_KEY_INTERRUPTED) {
      ui->ShowText(false);
    }
  } else if (should_wipe_cache) {
    save_current_log = true;
    if (!WipeCache(ui, nullptr)) {
      status = INSTALL_ERROR;
    }
  } else if (should_wipe_ab) {
    if (!wipe_ab_device(wipe_package_size)) {
      status = INSTALL_ERROR;
    }
  } else if (sideload) {
    // 'adb reboot sideload' acts the same as user presses key combinations to enter the sideload
    // mode. When 'sideload-auto-reboot' is used, text display will NOT be turned on by default. And
    // it will reboot after sideload finishes even if there are errors. This is to enable automated
    // testing.
    save_current_log = true;
    if (!sideload_auto_reboot) {
      ui->ShowText(true);
    }
    status = ApplyFromAdb(device, false /* rescue_mode */, &next_action);
    ui->Print("\nInstall from ADB complete (status: %d).\n", status);
    if (sideload_auto_reboot) {
      status = INSTALL_REBOOT;
      ui->Print("Rebooting automatically.\n");
    }
  } else if (rescue) {
    save_current_log = true;
    status = ApplyFromAdb(device, true /* rescue_mode */, &next_action);
    ui->Print("\nInstall from ADB complete (status: %d).\n", status);
  } else if (fsck_unshare_blocks) {
    if (!do_fsck_unshare_blocks()) {
      status = INSTALL_ERROR;
    }
  } else if (!just_exit) {
    // Always show menu if no command is specified.
    // Note that this should be called before setting the background to avoid
    // flickering the background image.
    ui->ShowText(true);
    status = INSTALL_NONE;  // No command specified
    ui->SetBackground(RecoveryUI::NO_COMMAND);
  }

  if (status == INSTALL_ERROR || status == INSTALL_CORRUPT) {
    ui->SetBackground(RecoveryUI::ERROR);
    if (!ui->IsTextVisible()) {
      sleep(5);
    }
  }

  // Determine the next action.
  //  - If the state is INSTALL_REBOOT, device will reboot into the target as specified in
  //    `next_action`.
  //  - If the recovery menu is visible, prompt and wait for commands.
  //  - If the state is INSTALL_NONE, wait for commands (e.g. in user build, one manually boots
  //    into recovery to sideload a package or to wipe the device).
  //  - In all other cases, reboot the device. Therefore, normal users will observe the device
  //    rebooting a) immediately upon successful finish (INSTALL_SUCCESS); or b) an "error" screen
  //    for 5s followed by an automatic reboot.
  if (status != INSTALL_REBOOT) {
    if (status == INSTALL_NONE || ui->IsTextVisible()) {
      Device::BuiltinAction temp = prompt_and_wait(device, status);
      if (temp != Device::NO_ACTION) {
        next_action = temp;
      }
    }
  }

  // Save logs and clean up before rebooting or shutting down.
  finish_recovery();

  volmgr->unmountAll();
  volmgr->stop();
  delete volclient;

  sync();

  return next_action;
}<|MERGE_RESOLUTION|>--- conflicted
+++ resolved
@@ -985,10 +985,6 @@
         set_retry_bootloader_message(retry_count + 1, args);
       }
 
-<<<<<<< HEAD
-      status = install_package(update_package, should_wipe_cache, true, retry_count,
-                               true /* verify */, false /* allow_ab_downgrade */, ui);
-=======
       bool should_use_fuse = false;
       if (!SetupPackageMount(update_package, &should_use_fuse)) {
         LOG(INFO) << "Failed to set up the package access, skipping installation";
@@ -1001,7 +997,8 @@
                      update_package,
                      std::bind(&RecoveryUI::SetProgress, ui, std::placeholders::_1));
                  memory_package != nullptr) {
-        status = install_package(update_package, should_wipe_cache, true, retry_count, ui);
+        status = install_package(update_package, should_wipe_cache, true, retry_count,
+                                 true /* verify */, false /* allow_ab_downgrade */, ui);
       } else {
         // We may fail to memory map the package on 32 bit builds for packages with 2GiB+ size.
         // In such cases, we will try to install the package with fuse. This is not the default
@@ -1012,7 +1009,6 @@
         status = run_fuse_sideload(std::move(file_data_reader));
       }
 
->>>>>>> 6943af1f
       if (status != INSTALL_SUCCESS) {
         ui->Print("Installation aborted.\n");
 
